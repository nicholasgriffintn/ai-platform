import { convertToMarkdownViaCloudflare } from "~/lib/documentConverter";
import { StorageService } from "~/lib/storage";
import { extractVideoMetadata } from "~/lib/videoProcessor";
import { generateAttachmentMetadata } from "~/services/apps/attachments";
import type { IEnv, IUser } from "~/types";
import { AssistantError, ErrorType } from "~/utils/errors";
import { getLogger } from "~/utils/logger";

const logger = getLogger({ prefix: "UPLOADS_SERVICE" });

const CODE_EXTENSION_TO_LANG: Record<string, string> = {
  ts: "typescript",
  tsx: "tsx",
  js: "javascript",
  jsx: "jsx",
  json: "json",
  py: "python",
  go: "go",
  java: "java",
  rb: "ruby",
  php: "php",
  rs: "rust",
  cs: "csharp",
  kt: "kotlin",
  swift: "swift",
  scala: "scala",
  sh: "bash",
  bash: "bash",
  yml: "yaml",
  yaml: "yaml",
  sql: "sql",
  toml: "toml",
  c: "c",
  h: "c",
  cc: "cpp",
  cpp: "cpp",
  cxx: "cpp",
  hpp: "cpp",
};

export async function handleFileUpload(
  env: IEnv,
  userId: number,
  formData: FormData,
): Promise<{
  url: string;
  type: string;
  name: string;
  markdown?: string;
  size?: number;
  mimeType?: string;
  metadata?: { duration?: number; width?: number; height?: number; thumbnailUrl?: string; [k: string]: any };
}> {
  const file = formData.get("file") as File | null;
  const fileType = formData.get("file_type") as
    | "image"
    | "document"
    | "audio"
<<<<<<< HEAD
    | "video"
=======
    | "code"
>>>>>>> 440cefe6
    | null;

  if (!file) {
    throw new AssistantError("No file uploaded", ErrorType.PARAMS_ERROR, 400);
  }
<<<<<<< HEAD
  if (!fileType || !["image", "document", "audio", "video"].includes(fileType)) {
    throw new AssistantError(
      "Invalid file type. Must be 'image', 'document', 'audio', or 'video'",
=======
  if (!fileType || !["image", "document", "audio", "code"].includes(fileType)) {
    throw new AssistantError(
      "Invalid file type. Must be 'image', 'document', 'audio', or 'code'",
>>>>>>> 440cefe6
      ErrorType.PARAMS_ERROR,
      400,
    );
  }

  const nameParts = file.name.split(".");
  const inferredExtension =
    nameParts.length > 1 ? nameParts.pop()!.toLowerCase() : "";

  const allowedMimeTypes: Record<string, string[]> = {
    image: ["image/jpeg", "image/png", "image/gif", "image/webp"],
    document: [
      "text/markdown",
      "application/pdf",
      "text/html",
      "application/xml",
      "application/vnd.openxmlformats-officedocument.spreadsheetml.sheet",
      "application/vnd.ms-excel.sheet.macroenabled.12",
      "application/vnd.ms-excel.sheet.binary.macroenabled.12",
      "application/vnd.ms-excel",
      "application/vnd.oasis.opendocument.spreadsheet",
      "text/csv",
      "application/vnd.apple.numbers",
    ],
    audio: ["audio/mpeg", "audio/wav", "audio/mp3", "audio/x-wav", "audio/mp4"],
<<<<<<< HEAD
    // Added common video mime types
    video: [
      "video/mp4",
      "video/webm",
      "video/quicktime", // mov
      "video/x-msvideo", // avi
=======
    code: [
      "text/javascript",
      "application/javascript",
      "text/typescript",
      "application/typescript",
      "text/plain",
      "application/json",
      "text/yaml",
      "application/x-yaml",
      "text/x-python",
      "application/x-python",
      "text/x-go",
      "text/x-java-source",
      "text/x-ruby",
      "application/x-ruby",
      "application/x-php",
      "text/x-php",
      "text/x-csrc",
      "text/x-c++src",
      "text/x-shellscript",
      "text/x-sql",
      "application/sql",
>>>>>>> 440cefe6
    ],
  };

  if (fileType === "code") {
    const isAllowedByMime = allowedMimeTypes.code.includes(file.type);
    const isOctetStreamWithKnownExtension =
      file.type === "application/octet-stream" &&
      Boolean(inferredExtension && CODE_EXTENSION_TO_LANG[inferredExtension]);

    if (!isAllowedByMime && !isOctetStreamWithKnownExtension) {
      throw new AssistantError(
        `Invalid file type ${file.type}. Allowed types for code: ${[...allowedMimeTypes.code, "application/octet-stream (with known code extension)"].join(", ")}`,
        ErrorType.PARAMS_ERROR,
        400,
      );
    }
  } else {
    if (!allowedMimeTypes[fileType].includes(file.type)) {
      throw new AssistantError(
        `Invalid file type ${file.type}. Allowed types for ${fileType}: ${allowedMimeTypes[fileType].join(", ")}`,
        ErrorType.PARAMS_ERROR,
        400,
      );
    }
  }

  if (fileType === "code") {
    const maxCodeSizeBytes = 200 * 1024;
    if (file.size > maxCodeSizeBytes) {
      throw new AssistantError(
        "Code files must be 200KB or smaller",
        ErrorType.PARAMS_ERROR,
        400,
      );
    }
  }

  const isPdf = file.type === "application/pdf";
  const convertFlag = formData.get("convert_to_markdown") as string | null;
  const shouldConvert =
    fileType === "document" && (!isPdf || convertFlag === "true");

  const mimeExtension = (file.type.split("/")[1] || "").toLowerCase();
  const fileExtension =
    fileType === "code" ? inferredExtension || mimeExtension : mimeExtension;
  const key = `uploads/${userId}/${fileType}s/${crypto.randomUUID()}.${fileExtension}`;

  let arrayBuffer: ArrayBuffer;
  try {
    arrayBuffer = await file.arrayBuffer();
  } catch (bufferError) {
    logger.error("Failed to convert file to arrayBuffer", {
      error:
        bufferError instanceof Error
          ? bufferError.message
          : String(bufferError),
      stack: bufferError instanceof Error ? bufferError.stack : undefined,
    });
    throw new AssistantError(
      "Failed to process file data",
      ErrorType.UNKNOWN_ERROR,
      500,
    );
  }

  try {
    const storageService = new StorageService(env.ASSETS_BUCKET);
    const uploaded = await storageService.uploadObject(key, arrayBuffer, {
      contentType: file.type,
    });
    if (!uploaded) {
      throw new Error("Failed to upload file to storage");
    }
  } catch (storageError) {
    logger.error("Failed to upload file to storage", {
      error:
        storageError instanceof Error
          ? storageError.message
          : String(storageError),
      stack: storageError instanceof Error ? storageError.stack : undefined,
      key,
    });
    throw new AssistantError(
      "Failed to store file",
      ErrorType.EXTERNAL_API_ERROR,
      500,
    );
  }

  const baseUrl = env.PUBLIC_ASSETS_URL ?? "";
  const fileUrl = `${baseUrl}/${key}`;

  let markdownContent = "";
  if (shouldConvert) {
    try {
      const { result, error } = await convertToMarkdownViaCloudflare(
        env,
        fileUrl,
        file.name,
      );
      if (error) {
        logger.error("Markdown conversion error", { error });
      } else if (result) {
        markdownContent = result;
      }
    } catch (markdownError) {
      logger.error("Error during markdown conversion", {
        error:
          markdownError instanceof Error
            ? markdownError.message
            : String(markdownError),
        stack: markdownError instanceof Error ? markdownError.stack : undefined,
      });
    }
  }

  if (fileType === "code") {
    try {
      const rawText = await file.text();
      const lang =
        CODE_EXTENSION_TO_LANG[(inferredExtension || "").toLowerCase()] || "";
      const fence = lang ? `\`\`\`${lang}` : "```";
      markdownContent = `${fence}\n${rawText}\n\`\`\``;
    } catch (err) {
      logger.error("Failed to read code file as text", {
        error: err instanceof Error ? err.message : String(err),
      });
    }
  }

  const response: {
    url: string;
    type: string;
    name: string;
    markdown?: string;
    size?: number;
    mimeType?: string;
    metadata?: { duration?: number; width?: number; height?: number; thumbnailUrl?: string; [k: string]: any };
  } = {
    url: fileUrl,
    type: markdownContent ? "markdown_document" : fileType,
    name: file.name,
    size: file.size,
    mimeType: file.type,
  };

  if (markdownContent) {
    response.markdown = markdownContent;
  }

  // Basic media metadata
  if (fileType === "video") {
    try {
      const videoMeta = await extractVideoMetadata(env, fileUrl);
      response.metadata = { ...response.metadata, ...videoMeta };
    } catch (e) {
      logger.warn("Failed to extract video metadata", { error: e instanceof Error ? e.message : String(e) });
    }
  }

  // AI/processing metadata per attachment
  try {
    const user = { id: userId } as unknown as IUser;
    const meta = await generateAttachmentMetadata(env, user, {
      url: fileUrl,
      type: response.type as any,
      name: file.name,
      size: file.size,
      mimeType: file.type,
    });
    response.metadata = { ...(response.metadata || {}), ...meta };
    if (markdownContent && !response.metadata?.summary) {
      response.metadata.summary = markdownContent.slice(0, 300);
    }
  } catch (e) {
    logger.warn("Attachment metadata generation failed", { error: e instanceof Error ? e.message : String(e) });
  }

  return response;
}<|MERGE_RESOLUTION|>--- conflicted
+++ resolved
@@ -49,32 +49,32 @@
   markdown?: string;
   size?: number;
   mimeType?: string;
-  metadata?: { duration?: number; width?: number; height?: number; thumbnailUrl?: string; [k: string]: any };
+  metadata?: {
+    duration?: number;
+    width?: number;
+    height?: number;
+    thumbnailUrl?: string;
+    [k: string]: any;
+  };
 }> {
   const file = formData.get("file") as File | null;
   const fileType = formData.get("file_type") as
     | "image"
     | "document"
     | "audio"
-<<<<<<< HEAD
     | "video"
-=======
     | "code"
->>>>>>> 440cefe6
     | null;
 
   if (!file) {
     throw new AssistantError("No file uploaded", ErrorType.PARAMS_ERROR, 400);
   }
-<<<<<<< HEAD
-  if (!fileType || !["image", "document", "audio", "video"].includes(fileType)) {
+
+  const acceptedFileTypes = ["image", "document", "audio", "video", "code"];
+
+  if (!fileType || !acceptedFileTypes.includes(fileType)) {
     throw new AssistantError(
-      "Invalid file type. Must be 'image', 'document', 'audio', or 'video'",
-=======
-  if (!fileType || !["image", "document", "audio", "code"].includes(fileType)) {
-    throw new AssistantError(
-      "Invalid file type. Must be 'image', 'document', 'audio', or 'code'",
->>>>>>> 440cefe6
+      `Invalid file type. Must be ${acceptedFileTypes.map((type) => `'${type}'`).join(", ")}`,
       ErrorType.PARAMS_ERROR,
       400,
     );
@@ -100,14 +100,12 @@
       "application/vnd.apple.numbers",
     ],
     audio: ["audio/mpeg", "audio/wav", "audio/mp3", "audio/x-wav", "audio/mp4"],
-<<<<<<< HEAD
-    // Added common video mime types
     video: [
       "video/mp4",
       "video/webm",
       "video/quicktime", // mov
       "video/x-msvideo", // avi
-=======
+    ],
     code: [
       "text/javascript",
       "application/javascript",
@@ -130,7 +128,6 @@
       "text/x-shellscript",
       "text/x-sql",
       "application/sql",
->>>>>>> 440cefe6
     ],
   };
 
@@ -268,7 +265,13 @@
     markdown?: string;
     size?: number;
     mimeType?: string;
-    metadata?: { duration?: number; width?: number; height?: number; thumbnailUrl?: string; [k: string]: any };
+    metadata?: {
+      duration?: number;
+      width?: number;
+      height?: number;
+      thumbnailUrl?: string;
+      [k: string]: any;
+    };
   } = {
     url: fileUrl,
     type: markdownContent ? "markdown_document" : fileType,
@@ -287,7 +290,9 @@
       const videoMeta = await extractVideoMetadata(env, fileUrl);
       response.metadata = { ...response.metadata, ...videoMeta };
     } catch (e) {
-      logger.warn("Failed to extract video metadata", { error: e instanceof Error ? e.message : String(e) });
+      logger.warn("Failed to extract video metadata", {
+        error: e instanceof Error ? e.message : String(e),
+      });
     }
   }
 
@@ -306,7 +311,9 @@
       response.metadata.summary = markdownContent.slice(0, 300);
     }
   } catch (e) {
-    logger.warn("Attachment metadata generation failed", { error: e instanceof Error ? e.message : String(e) });
+    logger.warn("Attachment metadata generation failed", {
+      error: e instanceof Error ? e.message : String(e),
+    });
   }
 
   return response;
